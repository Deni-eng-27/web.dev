/**
 * @fileoverview Site bootstrap code.
 *
 * This should import minimal site code, as it exists to load relevant polyfills and then the
 * correct entrypoint via our router.
 */

<<<<<<< HEAD
import config from "webdev_config";
import "./webcomponents-config"; // must go before -loader below
import "@webcomponents/webcomponentsjs/webcomponents-loader.js";
import {swapContent} from "./loader";
import {cleanupContentIndex} from "./content-indexing";
import * as router from "./utils/router";
import {store} from "./store";

console.info("web.dev", config.version);
=======
import './webcomponents-config'; // must go before -loader below
import '@webcomponents/webcomponentsjs/webcomponents-loader.js';
import {swapContent, getPartial} from './loader';
import * as router from './utils/router';
import {store} from './store';
>>>>>>> e610fe3e

WebComponents.waitFor(async () => {
  // TODO(samthor): This isn't quite the right class name because not all Web Components are ready
  // at this point due to code-splitting.
  document.body.classList.remove('unresolved');

  // Run as long-lived router w/ history & "<a>" bindings
  // Also immediately calls `swapContent()` handler for current location,
  // loading its required JS entrypoint
  router.listen(swapContent);

  // If the site becomes online again, and the special offline page was shown,
  // then trigger a reload
  window.addEventListener('online', () => {
    const {isOffline} = store.getState();
    if (isOffline) {
      router.reload();
    }
  });
});

<<<<<<< HEAD
if ("serviceWorker" in navigator) {
  navigator.serviceWorker.register("/sw.js");
  // This is a no-op on browsers that don't support the Content Indexing API.
  cleanupContentIndex();
=======
if ('serviceWorker' in navigator) {
  if (serviceWorkerIsSupported(window.location.hostname)) {
    ensureServiceWorker();
  } else {
    removeServiceWorker();
  }
}

function serviceWorkerIsSupported(hostname) {
  // Allow local/prod as well as .netlify staging deploy target.
  const allowedHostnames = ['web.dev', 'localhost'];
  return (
    allowedHostnames.includes(hostname) || hostname.endsWith('.netlify.com')
  );
}

function ensureServiceWorker() {
  const ensurePartialCache = (isFirstInstall = false) => {
    const {pathname} = window.location;
    if (isFirstInstall) {
      // We don't fetch the partial for the initial, real, HTML fetch from out HTTP server. This
      // ensures that if the user goes offline and reloads for some reason, the page still loads.
      getPartial(pathname);
    }
    if (pathname !== '/') {
      // Aggressively refetch the landing page every time the site is loaded.
      // TODO(samthor): Check Workbox's cache time and fetch if needed. Additionally, cache a
      // number of recent articles.
      getPartial('/');
    }
  };

  const isFirstInstall = !navigator.serviceWorker.controller;
  if (isFirstInstall) {
    // Watch for the brand new Service Worker to be activated. We claim this foreground page
    // inside the Service Worker, so this event will fire when it is activated.
    navigator.serviceWorker.addEventListener('controllerchange', () => {
      ensurePartialCache(true);
    });
  } else {
    // This isn't the first install, but ensure some partials are up-to-date.
    ensurePartialCache();

    // We claim active clients if the Service Worker's architecture rev changes. We can't
    // reliably force a reload via the Client interface as it's unsupported in Safari.
    navigator.serviceWorker.addEventListener('controllerchange', () => {
      window.location.reload();
    });
  }
  navigator.serviceWorker.register('/sw.js');
}

function removeServiceWorker() {
  console.warn('skipping SW, unsupported hostname:', window.location.hostname);

  // Remove previous Service Worker instances from this hostname. This should never normally
  // happen but is here for safety.
  navigator.serviceWorker.getRegistrations().then(async (all) => {
    await all.map((reg) => reg.unregister());
    if (all.length) {
      window.location.reload();
    }
  });
>>>>>>> e610fe3e
}<|MERGE_RESOLUTION|>--- conflicted
+++ resolved
@@ -5,23 +5,12 @@
  * correct entrypoint via our router.
  */
 
-<<<<<<< HEAD
-import config from "webdev_config";
-import "./webcomponents-config"; // must go before -loader below
-import "@webcomponents/webcomponentsjs/webcomponents-loader.js";
-import {swapContent} from "./loader";
-import {cleanupContentIndex} from "./content-indexing";
-import * as router from "./utils/router";
-import {store} from "./store";
-
-console.info("web.dev", config.version);
-=======
 import './webcomponents-config'; // must go before -loader below
 import '@webcomponents/webcomponentsjs/webcomponents-loader.js';
+import {cleanupContentIndex} from './content-indexing';
+import {store} from './store';
 import {swapContent, getPartial} from './loader';
 import * as router from './utils/router';
-import {store} from './store';
->>>>>>> e610fe3e
 
 WebComponents.waitFor(async () => {
   // TODO(samthor): This isn't quite the right class name because not all Web Components are ready
@@ -43,15 +32,10 @@
   });
 });
 
-<<<<<<< HEAD
-if ("serviceWorker" in navigator) {
-  navigator.serviceWorker.register("/sw.js");
-  // This is a no-op on browsers that don't support the Content Indexing API.
-  cleanupContentIndex();
-=======
 if ('serviceWorker' in navigator) {
   if (serviceWorkerIsSupported(window.location.hostname)) {
     ensureServiceWorker();
+    cleanupContentIndex();
   } else {
     removeServiceWorker();
   }
@@ -112,5 +96,4 @@
       window.location.reload();
     }
   });
->>>>>>> e610fe3e
 }