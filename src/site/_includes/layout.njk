--- conflicted
+++ resolved
@@ -6,6 +6,8 @@
     <meta charset="utf-8" />
     <meta name="viewport" content="width=device-width, initial-scale=1.0">
     <meta name="theme-color" content="#fff"/>
+    <!-- Content Indexing API: https://web.dev/content-indexing-api/ -->
+    <meta http-equiv="origin-trial" content="AnTnt1/liihuqxvN3ZCdOdgCU1avXsqr9kVGDns03aSmoJT++NJjvojUtTb39WxZG5izX8NJUMmQkt2CKVchIgUAAABNeyJvcmlnaW4iOiJodHRwczovL3dlYi5kZXY6NDQzIiwiZmVhdHVyZSI6IkNvbnRlbnRJbmRleCIsImV4cGlyeSI6MTU5MTA0MDg2NH0=">
     {% if noindex or draft -%}
       <meta name="robots" content="noindex">
     {%- endif %}
@@ -13,18 +15,10 @@
       <meta name="offline" content="true" />
     {%- endif %}
 
-<<<<<<< HEAD
-    <!-- Content Indexing API: https://web.dev/content-indexing-api/ -->
-    <meta http-equiv="origin-trial" content="AvDTWtq2p9MkaXvuuLMwdRBhDvrzJgS8lz371tCJmt5z7MCcOUfCsxtXVsKymn7uBGKtFvBCWSnU+ki6jKTKSgQAAABNeyJvcmlnaW4iOiJodHRwczovL3dlYi5kZXY6NDQzIiwiZmVhdHVyZSI6IkNvbnRlbnRJbmRleCIsImV4cGlyeSI6MTU4MDQ5MTI1OX0=">
-
-    {% Meta locale, page, collections %}
-    
-=======
     {% if not nometa %}
       {% Meta locale, page, collections, renderData %}
     {%- endif %}
 
->>>>>>> e610fe3e
     <link rel="alternate" href="/feed.xml" type="application/atom+xml" data-title="web.dev feed">
     <link rel="preconnect" href="//www.gstatic.com" crossorigin="" />
     <link rel="preconnect" href="//fonts.gstatic.com" crossorigin="" />
