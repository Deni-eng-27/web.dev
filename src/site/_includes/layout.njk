--- conflicted
+++ resolved
@@ -6,10 +6,6 @@
 ---
 
 <!DOCTYPE html>
-<<<<<<< HEAD
-{% set locale="en_US" %}
-=======
->>>>>>> ffd2a79f
 <html lang="{{lang}}">
   <head>
     <meta charset="utf-8" />
