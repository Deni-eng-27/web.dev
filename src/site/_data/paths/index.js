const accessible = require('./accessible.json');
const angular = require('./angular.json');
const devices = require('./devices.json');
const discoverable = require('./discoverable.json');
const fast = require('./fast.json');
const learnWebVitals = require('./learn-web-vitals.json');
const lighthouseAccessibility = require('./lighthouse-accessibility.json');
const lighthouseBestPractices = require('./lighthouse-best-practices.json');
const lighthousePerformance = require('./lighthouse-performance.json');
const lighthousePwa = require('./lighthouse-pwa.json');
const lighthouseSeo = require('./lighthouse-seo.json');
const media = require('./media.json');
const metrics = require('./metrics.json');
const notifications = require('./notifications.json');
const payments = require('./payments.json');
const progressiveWebApps = require('./progressive-web-apps.json');
const miniApps = require('./mini-apps.json');
const react = require('./react.json');
const reliable = require('./reliable.json');
const secure = require('./secure.json');

module.exports = {
  accessible,
  angular,
  devices,
  discoverable,
  fast,
  'learn-web-vitals': learnWebVitals,
  'lighthouse-accessibility': lighthouseAccessibility,
  'lighthouse-best-practices': lighthouseBestPractices,
  'lighthouse-performance': lighthousePerformance,
  'lighthouse-pwa': lighthousePwa,
  'lighthouse-seo': lighthouseSeo,
  media,
  metrics,
  notifications,
  payments,
  'progressive-web-apps': progressiveWebApps,
  react,
  reliable,
  secure,
<<<<<<< HEAD
  vitals,
  media,
  'mini-apps': miniApps,
=======
>>>>>>> a7dbb589
};<|MERGE_RESOLUTION|>--- conflicted
+++ resolved
@@ -39,10 +39,5 @@
   react,
   reliable,
   secure,
-<<<<<<< HEAD
-  vitals,
-  media,
   'mini-apps': miniApps,
-=======
->>>>>>> a7dbb589
 };